"""
    @file:              HPtuner.py
    @Author:            Nicolas Raymond
                        Alexandre Ayotte
    @Creation Date:     01/10/2019
    @Last modification: 02/11/2019
    @Description:       This file provides all functions linked to hyper-parameters optimization methods
"""

import pickle
import ConfigSpace as CS
import ConfigSpace.hyperparameters as CSH
from sklearn.model_selection import ParameterGrid
from hyperopt import hp, fmin, rand, tpe, anneal
from Model import HPtype
from enum import Enum, unique
from copy import deepcopy
from tqdm import tqdm
from GPyOpt.methods import BayesianOptimization
from ResultManagement import ExperimentAnalyst
from Worker import start_hpbandster_process

<<<<<<< HEAD

method_list = ['grid_search', 'random_search', 'gaussian_process', 'tpe', 'random_forest', 'hyperband', 'BOHB']
=======
method_list = ['grid_search', 'random_search', 'gaussian_process', 'tpe', 'annealing', 'hyperband', 'bohb']
>>>>>>> 6b02bd7d
domain_type_list = ['ContinuousDomain', 'DiscreteDomain', 'CategoricalDomain']
gaussian_process_methods = ['GP', 'GP_MCMC']
acquistions_type = ['EI', 'MPI']


class HPtuner:

    def __init__(self, model, method, total_budget=10000, max_budget_per_config=200, test_default_hyperparam=False):

        """
        Class that generates an automatic hyper-parameter tuner for the model specified

        :param model: Model on which we want to optimize hyper-parameters
        :param method: Name of the method of optimization to use
        :param total_budget: total budget of our tuner in number of epochs
        :param max_budget_per_config: maximum number of epochs allowed to test a single configuration
        :param test_default_hyperparam: boolean indicating if we should consider default parameter in the tuning
        """

        if method not in method_list:
            raise Exception('No such method "{}" implemented for HPtuner'.format(method))

        # We change our model maximal number of epochs to do in training
        model.set_max_epoch(max_budget_per_config)

        self.model = model
        self.method = method
        self.search_space = self.search_space_ignition(method, model)
        self.search_space_modified = False
        self.log_scaled_hyperparameters = False
        self.test_default = test_default_hyperparam
        self.total_budget = total_budget - int(test_default_hyperparam)*max_budget_per_config
        self.max_budget_per_config = max_budget_per_config
        self.tuning_history = ExperimentAnalyst(method, type(model).__name__, total_budget, max_budget_per_config)

    def set_search_space(self, hp_search_space_dict):

        """

        Function that defines hyper-parameter's possible values (or distribution) for all hyper-parameters in our model
        attribute

        :param hp_search_space_dict: Dictionary specifing hyper-parameters to tune and domains
                                     associated to each of them. Each domain must be one among
                                     ('ContinuousDomain', 'DiscreteDomain')

        :return: Change hyper-parameter domain in our model attribute
        """

        # We reset search space to default if it has been modified (the state at the ignition)
        if self.search_space_modified:
            self.search_space.reset()
            self.tuning_history.reset()

        # We set every search space one by one
        for hyperparam in hp_search_space_dict:
            self.set_single_hp_space(hyperparam, hp_search_space_dict[hyperparam])

    def set_single_hp_space(self, hyperparameter, domain):

        """
        Function that defines hyper-parameter's possible values (or possible range) in our model attribute

        :param hyperparameter: Name of the hyper-parameter
        :param domain: One domain among ('ContinuousDomain', 'DiscreteDomain')

        :return: Change value associated with the hyper-parameter in our model attribute HP_space dictionary
        """

        # We look if the domain has a compatible format
        if type(domain).__name__ not in domain_type_list:
            raise Exception('No such space type accepted. Must be in {}'.format(domain_type_list))

        # We verifiy if the hyper-parameter exist in our model
        if hyperparameter not in self.model.HP_space:
            raise Exception('No such hyper-parameter "{}" in our model'.format(hyperparameter))

        # We verify if the user want to attribute a continous search space to a discrete or categorical hyper-parameter
        if domain.type.value < self.model.HP_space[hyperparameter].type.value:
            raise Exception('You cannot attribute a continuous search space to a non real hyper-parameter')

        # If the new domain is continuous the current domain will be changed cause
        # the default domain is discrete (NOTE THAT THIS LINE IS ONLY EFFECTIVE WITH GPYOPT SEARCH SPACE)
        if domain.type == DomainType.continuous:
            self.search_space.change_hyperparameter_type(hyperparameter, domain.type)
            if domain.log_scaled:
                self.log_scaled_hyperparameters = True
                self.search_space.save_as_log_scaled(hyperparameter)

        # We change hyper-parameter's domain
        self.search_space[hyperparameter] = domain.compatible_format(self.method, hyperparameter)

    def grid_search(self, loss):

        """
        Tunes our model by testing all possible combination in our search space

        :param loss: loss function to minimize
        """

        # We build all possible configurations
        all_configs = ParameterGrid(self.search_space.space)

        # We find the selection of best hyper-parameters according to grid_search
        print("\n\n")
        pbar = tqdm(total=len(all_configs), postfix='best loss : ' +
                                                    str(round(1 - self.tuning_history.actual_best_accuracy, 10)))

        for config in all_configs:
            loss(config)
            pbar.postfix = 'best loss : ' + str(round(1 - self.tuning_history.actual_best_accuracy, 10))
            pbar.update()

    def random_search(self, loss):

        """
        Tunes our model's hyper-parameters by evaluate random points in our search "n_evals" times

        :param loss: loss function to minimize
        """

        # We find the selection of best hyperparameters according to random_search
        fmin(fn=loss, space=self.search_space.space, algo=rand.suggest, max_evals=self.nb_configs())

    def tpe(self, loss):

        """
        Tunes our model's hyper-parameter with Tree of Parzen estimators method (tpe)

        :param loss: loss function to minimize
        """
        # We find the selection of best hyperparameters according to tpe
        fmin(fn=loss, space=self.search_space.space, algo=tpe.suggest, max_evals=self.nb_configs())

    def simulated_annealing(self, loss):

        """
        Tunes our model's hyper-parameter with simulated annealing derivative free optimization method (SA)

        :param loss: loss function to minimize
        """
        # We find the selection of best hyperparameters according to tpe
        fmin(fn=loss, space=self.search_space.space, algo=anneal.suggest, max_evals=self.nb_configs())

    def gaussian_process(self, loss, **kwargs):

        """
        Tunes our model's hyper-parameter using gaussian process (a bayesian optimization method)

        :param loss: loss function to minimize
        :param kwargs: - nbr_initial_evals : number of points to evaluate before the beginning of the test
                       - method_type : one method available in ['GP', 'GP_MCMC']
                       - acquisition_function : one function available in ['EI', 'MPI']
        """

        # We look for extra parameters
        nbr_initial_evals = kwargs.get('nbr_initial_evals', 5)
        method_type = kwargs.get('method_type', 'GP')
        acquisition_fct = kwargs.get('acquisition_function', 'EI')

        # We verify if values are eligible for the method
        if not isinstance(nbr_initial_evals, int) or nbr_initial_evals < 0:
            raise Exception('Value passed as nbr_initial_evals is not a positive integer')

        if method_type not in gaussian_process_methods:
            raise Exception('Gaussian process method must be in {}'. format(gaussian_process_methods))

        if acquisition_fct not in acquistions_type:
            raise Exception('Acquisition function must be in {}'.format(acquistions_type))

        # We update tuning history method type
        self.tuning_history.method_type = method_type + acquisition_fct

        # We make sure that acquisition function en method type fit together
        if method_type == 'GP_MCMC':
            acquisition_fct += '_MCMC'

        # We execute the hyper-parameter optimization
        optimizer = BayesianOptimization(loss, domain=self.search_space.space,
                                         model_type=method_type, initial_design_numdata=nbr_initial_evals,
                                         acquisition_type=acquisition_fct)

        optimizer.run_optimization(max_iter=(self.nb_configs() - nbr_initial_evals))
        optimizer.plot_acquisition()

<<<<<<< HEAD
    def hyperband(self, loss, n_evals):

        """
        Tune's our model's hyper-parameters using hyperband method

        :param loss: loss function to minimize
        :param n_evals: maximal number of evaluations to do (budget)
        """
        NS, optimizer = start_hpbandster_process(self.method, self.search_space.space, loss)

        res = optimizer.run(n_iterations=int(n_evals))

        optimizer.shutdown(shutdown_workers=True)
        NS.shutdown()

    def tune(self, X=None, t=None, dtset=None, n_evals=10, nb_cross_validation=1, valid_size=0.2, **kwargs):
=======
    def tune(self, X=None, t=None, dtset=None, nb_cross_validation=1, valid_size=0.2, **kwargs):
>>>>>>> 6b02bd7d

        """
        Optimizes model's hyper-parameters with the method specified at the ignition of our tuner

        :param X: NxD numpy array of observations {N : nb of obs; D : nb of dimensions}
        :param t: Nx1 numpy array of target values associated with each observation
        :param dtset: A torch dataset which contain our train data points and labels
        :param nb_cross_validation: Number of cross validation done for loss calculation
        :param valid_size: Percentage of training data used as validation data
        """

        # We set the number of cross validation and valid size used, in tuning history
        self.tuning_history.nbr_of_cross_validation = nb_cross_validation
        self.tuning_history.validation_size = valid_size

        # We save results for the default hyperparameters if the user wanted it
        if self.test_default:
            self.test_default_hyperparameters(X, t, dtset, nb_cross_validation, valid_size)

        # We reformat the search space
        self.search_space.reformat_for_tuning()

        # We build loss function
        loss = self.build_loss_funct(X=X, t=t, dtset=dtset,
                                     nb_of_cross_validation=nb_cross_validation, valid_size=valid_size)

        # We tune hyper-parameters with the method chosen
        if self.method == 'grid_search':
            self.grid_search(loss)

        elif self.method == 'random_search':
            self.random_search(loss)

        elif self.method == 'tpe':
            self.tpe(loss)

        elif self.method == 'gaussian_process':
            self.gaussian_process(loss, **kwargs)

        elif self.method == 'annealing':
            self.simulated_annealing(loss)

        elif self.method == 'hyperband':
            self.hyperband(loss, n_evals)

        else:
            raise NotImplementedError

        # We save best hyper-parameters
        best_hyperparameters = self.tuning_history.best_hyperparameters

        # We apply changes to original model
        self.model.set_hyperparameters(best_hyperparameters)

        # We train the model a last time with the best hyper-parameters
        print("\n\n")
        print("Training with best hyper-parameters found in processing...")
        self.model.fit(X, t, dtset)

        return self.tuning_history

    @staticmethod
    def search_space_ignition(method, model):

        """
        Defines a correct search space format according to optimization method.

        :return: Search space frame for our tuner
        """

        if method == 'grid_search':

            return SklearnSearchSpace(model)

        elif method in ['random_search', 'tpe', 'annealing']:

            return HyperoptSearchSpace(model)

        elif method == 'gaussian_process' or method == 'random_forest':

            return GPyOptSearchSpace(model)

        elif method == 'hyperband' or method == 'BOHB':

            return HpBandSterSearchSpace(model)

        else:
            raise NotImplementedError

    def build_loss_funct(self, X=None, t=None, dtset=None, nb_of_cross_validation=1, valid_size=0.2):

        """
        Builds a loss function, returning the mean of a cross validation, that will be available for HPtuner methods

        :param X: NxD numpy array of observations {N : nb of obs, D : nb of dimensions}
        :param t: Nx1 numpy array of classes associated with each observation
        :param nb_of_cross_validation: Number of data splits and validation to execute
        :param dtset: A torch dataset which contain our train data points and labels
        :param valid_size: percentage of training data used as validation data
        :return: A specific loss function for our tuner
        """

        if self.method in ['grid_search', 'random_search', 'tpe', 'annealing']:

            def loss(hyperparams):
                """
                Returns the mean negative value of the accuracy on a cross validation
                (minimize (1 - accuracy) is equivalent to maximize accuracy)

                :param hyperparams: dict of hyper-parameters
                :return: 1 - (mean accuracy on cross validation)
                """

                if self.log_scaled_hyperparameters:
                    self.exponential(hyperparams, self.search_space.log_scaled_hyperparam)

                # We set the hyper-parameters and compute the loss associated to it
                self.model.set_hyperparameters(hyperparams)
                loss_value = 1 - (self.model.cross_validation(X_train=X, t_train=t, dtset=dtset,
                                                              nb_of_cross_validation=nb_of_cross_validation,
                                                              valid_size=valid_size))
                # We update our tuning history
                self.tuning_history.update(loss_value, hyperparams)

                return loss_value

            return loss

        elif self.method == 'gaussian_process':

            # We start a loading bar
            print("\n\n")
            pbar = tqdm(total=self.nb_configs(), postfix='best loss : ' +
                        str(round(1 - self.tuning_history.actual_best_accuracy, 10)))

            def loss(hyperparams):

                """
                Returns the mean negative value of the accuracy on a cross validation
                (minimize 1 - accuracy is equivalent to maximize accuracy)

                :param hyperparams: 2d-numpy array containing only values of hyper-parameters
                :return: 1 - (mean accuracy on cross validation)
                """
                # We extract the values from the 2d-numpy array
                hyperparams = self.search_space.change_to_dict(hyperparams)


                if self.log_scaled_hyperparameters:
                    self.exponential(hyperparams, self.search_space.log_scaled_hyperparam)

                # If some integer hyper-parameter are considered as numpy.float64 we convert them as int
                self.float_to_int(hyperparams)

                # We set the hyper-parameters and compute the loss associated to it
                self.model.set_hyperparameters(hyperparams)
                loss_value = 1 - (self.model.cross_validation(X_train=X, t_train=t, dtset=dtset,
                                                              nb_of_cross_validation=nb_of_cross_validation,
                                                              valid_size=valid_size))

                # We update our tuning history and the loading bar
                self.tuning_history.update(loss_value, hyperparams)
                pbar.postfix = 'best loss : ' + str(round(1 - self.tuning_history.actual_best_accuracy, 10))
                pbar.update()

                return loss_value

            return loss

        elif self.method == 'hyperband' or self.method == 'BOHB':

            pickle_obj = pickle.dumps(self.model)

            def loss(hyperparams, budget):

                """
                Returns the mean negative value of the accuracy on a cross validation
                (minimize 1 - accuracy is equivalent to maximize accuracy)

                :param hyperparams: dict of hyper-parameters
                :param budget: maximal number of epoch allowed for the model training
                :return: 1 - (mean accuracy on cross validation)

                """
                # We start a new model base on default parameter of our original model
                copied_model = pickle.loads(pickle_obj)

                if self.log_scaled_hyperparameters:
                    self.exponential(hyperparams, self.search_space.log_scaled_hyperparam)

                # If some integer hyper-parameter are considered as numpy.float64 we convert them as int
                self.float_to_int(hyperparams)

                # We add or change the parameter "max_iter"
                hyperparams['max_iter'] = int(budget)

                # We set the hyper-parameters and compute the loss associated to it
                copied_model.set_hyperparameters(hyperparams)
                loss_value = 1 - (copied_model.cross_validation(X_train=X, t_train=t, dtset=dtset,
                                                                nb_of_cross_validation=nb_of_cross_validation,
                                                                valid_size=valid_size))
                return loss_value

            return loss

        else:
            raise NotImplementedError

    def test_default_hyperparameters(self, X, t, dtset, nb_cross_validation, valid_size):

        """
        Calculates loss according to default hyper-parameters

        :param nb_cross_validation: Number of data splits and validation to execute
        """

        default_loss_value = self.model.cross_validation(X, t, dtset, valid_size=valid_size,
                                                         nb_of_cross_validation=nb_cross_validation)
        search_space = SklearnSearchSpace(self.model)
        self.tuning_history.update(default_loss_value, search_space.space)

    @staticmethod
    def exponential(original_hp_dict, list_of_log_scaled_hp):

        """
        Transforms log_scaled hyper-parameter as a power of 10

        :param original_hp_dict: hyper-parameter dictionary
        :param list_of_log_scaled_hp: list of hyper-parameters's name to transform
        :return:
        """
        for hyperparam in list_of_log_scaled_hp:
            original_hp_dict[hyperparam] = 10 ** original_hp_dict[hyperparam]

    def float_to_int(self, hp_dict):

        """
        If an integer hyper-paramater is considered as a float, it will be converted as int.
        Solves float problem caused by GaussianProcess algorithm.

        :param hp_dict: hyper-parameter dictionary to fix
        """
        for hyperparam in hp_dict:
            if self.model.HP_space[hyperparam].type.value == HPtype.integer.value:
                hp_dict[hyperparam] = int(hp_dict[hyperparam])

    def nb_configs(self):

        """
        Compute the equivalence of the epochs budget in terms of number points to evaluate in our search space
        for all method except hyperband and bohb

        :return: number of point to evaluate at the maximal budget per config
        """
        return int(max(self.total_budget/self.max_budget_per_config, 1))


class SearchSpace:

    def __init__(self, space):

        """
        Definition of a search space for our hyper-parameters
        """

        self.default_space = space
        self.space = space
        self.log_scaled_hyperparam = []

    def reset(self):

        """
        Resets search space to default
        """

        self.space = deepcopy(self.default_space)
        self.log_scaled_hyperparam.clear()

    def change_hyperparameter_type(self, hyperparam, new_type):

        """
        Changes hyper-parameter type in search space (only useful in GPyOpt search spaces)

        :param hyperparam: Name of the hyperparameter
        :param new_type: Type from HPtype
        """

        pass

    def reformat_for_tuning(self):

        """
        Reformats search space so it is now compatible with hyper-parameter optimization method
        """

        pass

    def save_as_log_scaled(self, hyperparam):

        """
        Saves hyper-parameter's name that is log scaled

        :param hyperparam: Name of the hyperparameter
        """

        self.log_scaled_hyperparam.append(hyperparam)

    def __getitem__(self, key):
        return self.space[key]

    def __setitem__(self, key, value):
        self.space[key] = value


class HyperoptSearchSpace(SearchSpace):

    def __init__(self, model):

        """
        Class that defines a compatible search space with Hyperopt package hyper-parameter optimization algorithm

        :param model: Available model from Model.py
        """

        space = {}

        for hyperparam in model.HP_space:
            space[hyperparam] = model.HP_space[hyperparam]

        super(HyperoptSearchSpace, self).__init__(space)

    def reformat_for_tuning(self):

        """
        Inserts the whole built space in a hp.choice object that can now be pass as a space parameter
        in Hyperopt hyper-parameter optimization algorithm
        """

        for hyperparam in list(self.space.keys()):

            # We check if the hyper-parameter space is an hyperOpt object (if yes, the user wants it to be tune)
            if type(self[hyperparam]).__name__ == 'Hyperparameter':
                self.space.pop(hyperparam)

        self.space = hp.choice('space', [self.space])


class SklearnSearchSpace(SearchSpace):

    def __init__(self, model):

        """
        Class that defines a compatible search space with Sklearn package hyper-parameter optimization algorithm

        :param model: Available model from Model.py
        """

        space = {}

        for hyperparam in model.HP_space:
            space[hyperparam] = model.HP_space[hyperparam].value

        super(SklearnSearchSpace, self).__init__(space)


class GPyOptSearchSpace(SearchSpace):

    def __init__(self, model):

        """
        Class that defines a compatible search space with GPyOpt package hyper-parameter optimization algorithm

        :param model: Available model from Model.py
        """

        space = {}
        self.categorical_vars = {}

        for hyperparam in model.HP_space:

            hp_initial_value = model.HP_space[hyperparam].value[0]

            if model.HP_space[hyperparam].type.value == HPtype.categorical.value:

                space[hyperparam] = {'name': hyperparam, 'type': 'categorical',
                                     'domain': (hp_initial_value,), 'dimensionality': 1}

                self.categorical_vars[hyperparam] = {}

            else:
                space[hyperparam] = {'name': hyperparam, 'type': 'discrete',
                                     'domain': (hp_initial_value,), 'dimensionality': 1}

        super(GPyOptSearchSpace, self).__init__(space)
        self.hyperparameters_to_tune = None

    def change_hyperparameter_type(self, hp_to_fix, new_type):

        """
        Changes hyper-parameter type in the search space

        :param hp_to_fix: Name of the hyper-parameter which we want to change his type
        :param new_type: The new type (one among DomainType)
        """
        self[hp_to_fix]['type'] = new_type.name

    def reformat_for_tuning(self):

        """
        Converts the dictionnary to a list containing only internal dictionaries.
        Only keep hyper-parameters that has more than a unique discrete value as a domain
        """

        for hyperparam in list(self.space.keys()):

            # We save the length of the domain (must be at least 2)
            domain_length = len(self[hyperparam]['domain'])

            # If there's no search to be done with the hyper-parameter we do not consider it anymore in the tuning
            if domain_length == 1:
                self.space.pop(hyperparam)

            # If the hyper-parameter is categorical, we change strings for integer.
            elif self[hyperparam]['type'] == 'categorical':

                # We save the possible values of the categorical variables in forms of strings and also integers
                choices = list(self[hyperparam]['domain'])
                integer_encoding = tuple(range(domain_length))

                # We change the domain of our space for the tuple with all values (int) possible
                self[hyperparam]['domain'] = integer_encoding

                # We save the choices associated with each integer in our dictionary
                for i in integer_encoding:
                    self.categorical_vars[hyperparam][i] = choices[i]

        self.hyperparameters_to_tune = list(self.space.keys())
        self.space = list(self.space.values())
        print(self.hyperparameters_to_tune)

        if len(self.hyperparameters_to_tune) == 0:
            raise Exception('The search space has not been modified yet. Each hyper-parameter has only a discrete'
                            'domain of length 1 and no tuning can be done yet')

    def change_to_dict(self, hyper_paramater_values):

        """
        Builds a dictionary of hyper-parameters
        :param hyper_paramater_values: 2d numpy array of hyper-parameters' values
        :return: dictionary of hyper-parameters
        """

        # We initialize a dictionary and an index
        hp_dict, i = {}, 0

        # We extract hyper-parameters' values
        hyper_parameter_values = hyper_paramater_values[0]

        # We build the dict and transform back categorical variables
        for hyperparam in self.hyperparameters_to_tune:

            hp_value = hyper_parameter_values[i]  # Represents a dictionary key for categorical vars

            if hyperparam in self.categorical_vars:
                hp_dict[hyperparam] = self.categorical_vars[hyperparam][hp_value]

            else:
                hp_dict[hyperparam] = hp_value

            i += 1

        return hp_dict

    def __setitem__(self, key, value):
        self.space[key]['domain'] = value


class HpBandSterSearchSpace(SearchSpace):

    def __init__(self, model):

        """
        Class that defines a compatible search space with HpBandSter package hyper-parameter optimization algorithm

        :param model: Available model from Model.py
        """

        space = {}

        super(HpBandSterSearchSpace, self).__init__(space)

    def reformat_for_tuning(self):

        """
        Converts the dictionnary of CSH object to a proper ConfigurationSpace accepted by HpBandSter.
        """

        # Initialization of configuration space
        cs = CS.ConfigurationSpace()

        # We extract CSH object from the dictionnary and put it in a list
        if len(self.space) != 0:
            self.space = list(self.space.values())
            cs.add_hyperparameters(self.space)
            self.space = cs

        else:
            raise Exception('Search space has not been modified yet, no tuning can be done.')


@unique
class DomainType(Enum):

    """
    Class containing possible types of hyper-parameters
    """

    continuous = 1
    discrete = 3


class Domain:

    def __init__(self, type):

        """
        Abstract (parent) class that represents a domain for hyper-parameter's possible values

        :param type: One type of domain among DomainType
        """

        self.type = type


class ContinuousDomain(Domain):

    def __init__(self, lower_bound, upper_bound, log_scaled=False):

        """
        Class that generates a continuous domain

        :param lower_bound: Lowest possible value (included)
        :param upper_bound: Highest possible value (included)
        :param log_scaled: If True, hyper-parameter will now be seen as 10^x where x follows a uniform(lb,ub)
        """

        if lower_bound > upper_bound:
            lower_bound, upper_bound = upper_bound, lower_bound

        self.lb = lower_bound
        self.ub = upper_bound
        self.log_scaled = log_scaled

        super(ContinuousDomain, self).__init__(DomainType.continuous)

    def compatible_format(self, tuner_method, label):

        """
        Builds the correct format of a uniform distribution according to the method used by the tuner

        :param tuner_method: Name of the method employed by the HPtuner.
        :param label: String defining the name of the hyper-parameter
        :return: Uniform distribution compatible with method used by HPtuner
        """

        if tuner_method in ['random_search', 'tpe', 'annealing']:
            return hp.uniform(label, self.lb, self.ub)

        elif tuner_method == 'gaussian_process' or tuner_method == 'random_forest':
            return tuple([self.lb, self.ub])

        elif tuner_method == 'hyperband' or tuner_method == 'BOHB':
            return CSH.UniformFloatHyperparameter(label, lower=self.lb, upper=self.ub, log=False)


class DiscreteDomain(Domain):

    def __init__(self, possible_values):

        """
        Class that generates a domain with possible discrete values of an hyper-parameter

        :param possible_values: list of values


        """
        self.values = possible_values

        super(DiscreteDomain, self).__init__(DomainType.discrete)

    def compatible_format(self, tuner_method, label):

        """
        Builds the correct format of discrete set of values according to the method used by the tuner

        :param tuner_method: Name of the method employed by the HPtuner.
        :param label: String defining the name of the hyper-parameter
        :return: Set of values compatible with method used by HPtuner
        """

        if tuner_method == 'grid_search':
            return self.values

        elif tuner_method in ['random_search', 'tpe', 'annealing']:
            return hp.choice(label, self.values)

        elif tuner_method == 'gaussian_process' or tuner_method == 'random_forest':
            return tuple(self.values)

        elif tuner_method == 'hyperband' or tuner_method == 'BOHB':
            return CSH.CategoricalHyperparameter(label, choices=self.values)<|MERGE_RESOLUTION|>--- conflicted
+++ resolved
@@ -19,13 +19,10 @@
 from GPyOpt.methods import BayesianOptimization
 from ResultManagement import ExperimentAnalyst
 from Worker import start_hpbandster_process
-
-<<<<<<< HEAD
-
-method_list = ['grid_search', 'random_search', 'gaussian_process', 'tpe', 'random_forest', 'hyperband', 'BOHB']
-=======
-method_list = ['grid_search', 'random_search', 'gaussian_process', 'tpe', 'annealing', 'hyperband', 'bohb']
->>>>>>> 6b02bd7d
+import numpy as np
+
+
+method_list = ['grid_search', 'random_search', 'gaussian_process', 'tpe', 'annealing', 'hyperband', 'BOHB']
 domain_type_list = ['ContinuousDomain', 'DiscreteDomain', 'CategoricalDomain']
 gaussian_process_methods = ['GP', 'GP_MCMC']
 acquistions_type = ['EI', 'MPI']
@@ -211,8 +208,7 @@
         optimizer.run_optimization(max_iter=(self.nb_configs() - nbr_initial_evals))
         optimizer.plot_acquisition()
 
-<<<<<<< HEAD
-    def hyperband(self, loss, n_evals):
+    def hyperband(self, loss):
 
         """
         Tune's our model's hyper-parameters using hyperband method
@@ -220,17 +216,22 @@
         :param loss: loss function to minimize
         :param n_evals: maximal number of evaluations to do (budget)
         """
-        NS, optimizer = start_hpbandster_process(self.method, self.search_space.space, loss)
-
-        res = optimizer.run(n_iterations=int(n_evals))
-
+        # We initialize the process
+        NS, smax, optimizer = start_hpbandster_process(self.method, self.search_space.space, loss,
+                                                       self.total_budget, self.max_budget_per_config)
+        # We run the optimization
+        res = optimizer.run(n_iterations=smax)
+
+        # We extract the results
+        id2config = res.get_id2config_mapping()
+
+        # We update total unique sampled number of our Tuning History (Experiment Analyst object)
+        self.tuning_history.total_unique_sampled = len(id2config.keys())
+        print('A total of %i runs where executed.' % len(res.get_all_runs()))
         optimizer.shutdown(shutdown_workers=True)
         NS.shutdown()
 
-    def tune(self, X=None, t=None, dtset=None, n_evals=10, nb_cross_validation=1, valid_size=0.2, **kwargs):
-=======
     def tune(self, X=None, t=None, dtset=None, nb_cross_validation=1, valid_size=0.2, **kwargs):
->>>>>>> 6b02bd7d
 
         """
         Optimizes model's hyper-parameters with the method specified at the ignition of our tuner
@@ -274,7 +275,7 @@
             self.simulated_annealing(loss)
 
         elif self.method == 'hyperband':
-            self.hyperband(loss, n_evals)
+            self.hyperband(loss)
 
         else:
             raise NotImplementedError
@@ -353,7 +354,7 @@
                                                               nb_of_cross_validation=nb_of_cross_validation,
                                                               valid_size=valid_size))
                 # We update our tuning history
-                self.tuning_history.update(loss_value, hyperparams)
+                self.tuning_history.update(loss_value, hyperparams, self.max_budget_per_config)
 
                 return loss_value
 
@@ -378,7 +379,6 @@
                 # We extract the values from the 2d-numpy array
                 hyperparams = self.search_space.change_to_dict(hyperparams)
 
-
                 if self.log_scaled_hyperparameters:
                     self.exponential(hyperparams, self.search_space.log_scaled_hyperparam)
 
@@ -392,7 +392,7 @@
                                                               valid_size=valid_size))
 
                 # We update our tuning history and the loading bar
-                self.tuning_history.update(loss_value, hyperparams)
+                self.tuning_history.update(loss_value, hyperparams, self.max_budget_per_config)
                 pbar.postfix = 'best loss : ' + str(round(1 - self.tuning_history.actual_best_accuracy, 10))
                 pbar.update()
 
@@ -432,6 +432,9 @@
                 loss_value = 1 - (copied_model.cross_validation(X_train=X, t_train=t, dtset=dtset,
                                                                 nb_of_cross_validation=nb_of_cross_validation,
                                                                 valid_size=valid_size))
+                hyperparams.pop('max_iter')
+                self.tuning_history.update(loss_value, hyperparams, int(budget))
+
                 return loss_value
 
             return loss
