"""
    @file:              nSpiralExperiment1.py
    @Author:            Nicolas Raymond
    @Creation Date:     18/11/2019
    @Last modification: 18/11/2019
    @Description:       For this first experiment, we will evaluate the performance of all hyper-parameter optimization
                        methods implemented in a simple context with a fixed budget of 500 evaluations. More precisely,
                        considering a simple 2D points classification problem called nSpiral with 5 classes,
                        800 training points and 800 test points generated and a value of 0.40 as the standard deviation
                        of the Gaussian noise added to the data, will we initialize a Sklearn MLP with 4 hidden layers
                        of 20 neurons with default parameter and try to find the best values for  𝛼
                        (L2 penalty (regularization term) parameter), learning rate init (initial learning rate used),
                        𝛽1  (exponential decay rate for estimates of first moment vector in adam) and finaly  𝛽2
                        (exponential decay rate for estimates of second moment vector in adam) with all methods
                        available.
"""

# Import code needed
import os
from numpy import linspace
import pickle
import DataManager as dm
import Model as mod
from HPtuner import HPtuner, ContinuousDomain, DiscreteDomain

# We generate data for our tests and two global variables for all test
dgen = dm.DataGenerator(800, 800, "nSpiral")
noise = 0.40
x_train, t_train, x_test, t_test = dgen.generate_data(noise, 5, seed=10512)
nb_cross_validation = 2
nb_evals = 500

# We initialize an MLP with default hyper-parameters and 3 hidden layers of 20 neurons to classify our data
# and test its performance on both training and test data sets
mlp = mod.MLP(hidden_layers_number=4, layers_size=20, max_iter=1000)
mlp.fit(x_train, t_train)
print(mlp.score(x_test, t_test))

<<<<<<< HEAD
"""
Random search
"""

# We do a deep copy of our MLP for the test, set the experiment title and save the path to save the results
save = pickle.dumps(mlp)
mlp_for_rs = pickle.loads(save)
experiment_title = 'nSpiral1'
results_path = os.path.abspath(os.path.join(os.getcwd(), os.pardir))
results_path = os.path.join(results_path, '')

# We initialize a tuner with random search method and set our search space
rs_tuner = HPtuner(mlp_for_rs, 'random_search')
rs_tuner.set_search_space({'alpha': ContinuousDomain(-8, 0, log_scaled=True),
                           'learning_rate_init': ContinuousDomain(-8, 0, log_scaled=True),
                           'batch_size': DiscreteDomain(list(linspace(50, 500, 10, dtype=int)))})

# We execute the tuning and save the results
rs_results = rs_tuner.tune(x_train, t_train, n_evals=nb_evals, nb_cross_validation=nb_cross_validation)
rs_results.save_all_results(results_path, experiment_title, dgen.model,
                            dgen.train_size, noise, mlp_for_rs.score(x_test, t_test))

"""
TPE (Tree-structured Parzen Estimator )
"""

# We do a deep copy of our MLP for the test, initialize a tuner with tpe method and set our search space
mlp_for_tpe = pickle.loads(save)
tpe_tuner = HPtuner(mlp_for_tpe, 'tpe')
tpe_tuner.set_search_space({'alpha': ContinuousDomain(-8, 0, log_scaled=True),
                            'learning_rate_init': ContinuousDomain(-8, 0, log_scaled=True),
                            'batch_size': DiscreteDomain(list(linspace(50, 500, 10, dtype=int)))})

# We execute the tuning and save the results
tpe_results = tpe_tuner.tune(x_train, t_train, n_evals=nb_evals, nb_cross_validation=nb_cross_validation)
tpe_results.save_all_results(results_path, experiment_title, dgen.model,
                             dgen.train_size, noise, mlp_for_tpe.score(x_test, t_test))

"""
Standard GP with EI acquisition function
"""

# We do a deep copy of our MLP for the test, initialize a tuner with the standard GP method and set our search space
mlp_for_GP = pickle.loads(save)
GP_tuner = HPtuner(mlp_for_GP, 'gaussian_process')
GP_tuner.set_search_space({'alpha': ContinuousDomain(-8, 0, log_scaled=True),
                           'learning_rate_init': ContinuousDomain(-8, 0, log_scaled=True),
                           'batch_size': DiscreteDomain(list(linspace(50, 500, 10, dtype=int)))})

# We execute the tuning using default parameter for GP
# ('GP' as method type, 5 initial points to evaluate before the beginning and 'EI' acquisition)
GP_results = GP_tuner.tune(x_train, t_train, n_evals=nb_evals, nb_cross_validation=nb_cross_validation)

# We save the results
GP_results.save_all_results(results_path, experiment_title, dgen.model,
                            dgen.train_size, noise, mlp_for_GP.score(x_test, t_test))

"""
Standard GP with MPI acquisition function
"""
# We do a deep copy of our MLP for the test, initialize a tuner with the standard GP method and set our search space
mlp_for_GP2 = pickle.loads(save)
GP_tuner2 = HPtuner(mlp_for_GP2, 'gaussian_process')
GP_tuner2.set_search_space({'alpha': ContinuousDomain(-8, 0, log_scaled=True),
                            'learning_rate_init': ContinuousDomain(-8, 0, log_scaled=True),
                            'batch_size': DiscreteDomain(list(linspace(50, 500, 10, dtype=int)))})

# We execute the tuning using default parameter for GP except MPI acquisition
# ('GP' as method type, 5 initial points to evaluate before the beginning and 'MPI' acquisition)
GP_results2 = GP_tuner2.tune(x_train, t_train, n_evals=nb_evals,
                             nb_cross_validation=nb_cross_validation, acquisition_function='MPI')

# We save the results
GP_results2.save_all_results(results_path, experiment_title, dgen.model,
                             dgen.train_size, noise, mlp_for_GP2.score(x_test, t_test))

"""
Grid search
"""

# We do a deep copy of our MLP for the test, initialize a tuner with the grid_search method and set our search space
mlp_for_gs = pickle.loads(save)
gs_tuner = HPtuner(mlp_for_gs, 'grid_search')
gs_tuner.set_search_space({'alpha': DiscreteDomain(list(linspace(10 ** -8, 1, 10, dtype=int))),
                           'learning_rate_init': DiscreteDomain(list(linspace(10 ** -8, 1, 10, dtype=int))),
                           'batch_size': DiscreteDomain(list(linspace(50, 500, 10, dtype=int)))})

# We execute the tuning and save the results
gs_results = gs_tuner.tune(x_train, t_train, nb_cross_validation=nb_cross_validation)
gs_results.save_all_results(results_path, experiment_title, dgen.model,
                            dgen.train_size, noise, mlp_for_gs.score(x_test, t_test))
=======
def nSpiralExperiment1():

    # We generate data for our tests and two global variables for all test
    dgen = dm.DataGenerator(800, 800, "nSpiral")
    noise = 0.40
    x_train, t_train, x_test, t_test = dgen.generate_data(noise, 5, seed=10512)
    nb_cross_validation = 2
    nb_evals = 500

    # We initialize an MLP with default hyper-parameters and 3 hidden layers of 20 neurons to classify our data
    # and test its performance on both training and test data sets
    mlp = mod.MLP((20, 20, 20, 20), max_iter=1000)
    mlp.fit(x_train, t_train)
    print(mlp.score(x_test, t_test))

    """
    Random search
    """

    # We do a deep copy of our MLP for the test, set the experiment title and save the path to save the results
    save = pickle.dumps(mlp)
    mlp_for_rs = pickle.loads(save)
    experiment_title = 'nSpiral1'
    results_path = os.path.abspath(os.path.join(os.getcwd(), os.pardir))
    results_path = os.path.join(results_path, '')

    # We initialize a tuner with random search method and set our search space
    rs_tuner = HPtuner(mlp_for_rs, 'random_search')
    rs_tuner.set_search_space({'alpha': ContinuousDomain(-8, 0, log_scaled=True),
                               'learning_rate_init': ContinuousDomain(-8, 0, log_scaled=True),
                               'batch_size': DiscreteDomain(list(linspace(50, 500, 10, dtype=int)))})

    # We execute the tuning and save the results
    rs_results = rs_tuner.tune(x_train, t_train, n_evals=nb_evals, nb_cross_validation=nb_cross_validation)
    rs_results.save_all_results(results_path, experiment_title, dgen.model,
                                dgen.train_size, mlp_for_rs.score(x_test, t_test), noise)

    """
    TPE (Tree-structured Parzen Estimator )
    """

    # We do a deep copy of our MLP for the test, initialize a tuner with tpe method and set our search space
    mlp_for_tpe = pickle.loads(save)
    tpe_tuner = HPtuner(mlp_for_tpe, 'tpe')
    tpe_tuner.set_search_space({'alpha': ContinuousDomain(-8, 0, log_scaled=True),
                                'learning_rate_init': ContinuousDomain(-8, 0, log_scaled=True),
                                'batch_size': DiscreteDomain(list(linspace(50, 500, 10, dtype=int)))})

    # We execute the tuning and save the results
    tpe_results = tpe_tuner.tune(x_train, t_train, n_evals=nb_evals, nb_cross_validation=nb_cross_validation)
    tpe_results.save_all_results(results_path, experiment_title, dgen.model,
                                 dgen.train_size, mlp_for_tpe.score(x_test, t_test), noise)

    """
    Standard GP with EI acquisition function
    """

    # We do a deep copy of our MLP for the test, initialize a tuner with the standard GP method and set our search space
    mlp_for_GP = pickle.loads(save)
    GP_tuner = HPtuner(mlp_for_GP, 'gaussian_process')
    GP_tuner.set_search_space({'alpha': ContinuousDomain(-8, 0, log_scaled=True),
                               'learning_rate_init': ContinuousDomain(-8, 0, log_scaled=True),
                               'batch_size': DiscreteDomain(list(linspace(50, 500, 10, dtype=int)))})

    # We execute the tuning using default parameter for GP
    # ('GP' as method type, 5 initial points to evaluate before the beginning and 'EI' acquisition)
    GP_results = GP_tuner.tune(x_train, t_train, n_evals=nb_evals, nb_cross_validation=nb_cross_validation)

    # We save the results
    GP_results.save_all_results(results_path, experiment_title, dgen.model,
                                dgen.train_size,  mlp_for_GP.score(x_test, t_test), noise)

    """
    Standard GP with MPI acquisition function
    """
    # We do a deep copy of our MLP for the test, initialize a tuner with the standard GP method and set our search space
    mlp_for_GP2 = pickle.loads(save)
    GP_tuner2 = HPtuner(mlp_for_GP2, 'gaussian_process')
    GP_tuner2.set_search_space({'alpha': ContinuousDomain(-8, 0, log_scaled=True),
                                'learning_rate_init': ContinuousDomain(-8, 0, log_scaled=True),
                                'batch_size': DiscreteDomain(list(linspace(50, 500, 10, dtype=int)))})

    # We execute the tuning using default parameter for GP except MPI acquisition
    # ('GP' as method type, 5 initial points to evaluate before the beginning and 'MPI' acquisition)
    GP_results2 = GP_tuner2.tune(x_train, t_train, n_evals=nb_evals,
                                 nb_cross_validation=nb_cross_validation, acquisition_function='MPI')

    # We save the results
    GP_results2.save_all_results(results_path, experiment_title, dgen.model,
                                 dgen.train_size, mlp_for_GP2.score(x_test, t_test), noise)

    """
    Grid search
    """

    # We do a deep copy of our MLP for the test, initialize a tuner with the grid_search method and set our search space
    mlp_for_gs = pickle.loads(save)
    gs_tuner = HPtuner(mlp_for_gs, 'grid_search')
    gs_tuner.set_search_space({'alpha': DiscreteDomain(list(linspace(10 ** -8, 1, 10, dtype=int))),
                               'learning_rate_init': DiscreteDomain(list(linspace(10 ** -8, 1, 10, dtype=int))),
                               'batch_size': DiscreteDomain(list(linspace(50, 500, 10, dtype=int)))})

    # We execute the tuning and save the results
    gs_results = gs_tuner.tune(x_train, t_train, nb_cross_validation=nb_cross_validation)
    gs_results.save_all_results(results_path, experiment_title, dgen.model,
                                dgen.train_size, mlp_for_gs.score(x_test, t_test), noise)


if __name__ == '__main__':

    nSpiralExperiment1()
>>>>>>> 093e27e6
<|MERGE_RESOLUTION|>--- conflicted
+++ resolved
@@ -36,7 +36,6 @@
 mlp.fit(x_train, t_train)
 print(mlp.score(x_test, t_test))
 
-<<<<<<< HEAD
 """
 Random search
 """
@@ -128,116 +127,3 @@
 gs_results = gs_tuner.tune(x_train, t_train, nb_cross_validation=nb_cross_validation)
 gs_results.save_all_results(results_path, experiment_title, dgen.model,
                             dgen.train_size, noise, mlp_for_gs.score(x_test, t_test))
-=======
-def nSpiralExperiment1():
-
-    # We generate data for our tests and two global variables for all test
-    dgen = dm.DataGenerator(800, 800, "nSpiral")
-    noise = 0.40
-    x_train, t_train, x_test, t_test = dgen.generate_data(noise, 5, seed=10512)
-    nb_cross_validation = 2
-    nb_evals = 500
-
-    # We initialize an MLP with default hyper-parameters and 3 hidden layers of 20 neurons to classify our data
-    # and test its performance on both training and test data sets
-    mlp = mod.MLP((20, 20, 20, 20), max_iter=1000)
-    mlp.fit(x_train, t_train)
-    print(mlp.score(x_test, t_test))
-
-    """
-    Random search
-    """
-
-    # We do a deep copy of our MLP for the test, set the experiment title and save the path to save the results
-    save = pickle.dumps(mlp)
-    mlp_for_rs = pickle.loads(save)
-    experiment_title = 'nSpiral1'
-    results_path = os.path.abspath(os.path.join(os.getcwd(), os.pardir))
-    results_path = os.path.join(results_path, '')
-
-    # We initialize a tuner with random search method and set our search space
-    rs_tuner = HPtuner(mlp_for_rs, 'random_search')
-    rs_tuner.set_search_space({'alpha': ContinuousDomain(-8, 0, log_scaled=True),
-                               'learning_rate_init': ContinuousDomain(-8, 0, log_scaled=True),
-                               'batch_size': DiscreteDomain(list(linspace(50, 500, 10, dtype=int)))})
-
-    # We execute the tuning and save the results
-    rs_results = rs_tuner.tune(x_train, t_train, n_evals=nb_evals, nb_cross_validation=nb_cross_validation)
-    rs_results.save_all_results(results_path, experiment_title, dgen.model,
-                                dgen.train_size, mlp_for_rs.score(x_test, t_test), noise)
-
-    """
-    TPE (Tree-structured Parzen Estimator )
-    """
-
-    # We do a deep copy of our MLP for the test, initialize a tuner with tpe method and set our search space
-    mlp_for_tpe = pickle.loads(save)
-    tpe_tuner = HPtuner(mlp_for_tpe, 'tpe')
-    tpe_tuner.set_search_space({'alpha': ContinuousDomain(-8, 0, log_scaled=True),
-                                'learning_rate_init': ContinuousDomain(-8, 0, log_scaled=True),
-                                'batch_size': DiscreteDomain(list(linspace(50, 500, 10, dtype=int)))})
-
-    # We execute the tuning and save the results
-    tpe_results = tpe_tuner.tune(x_train, t_train, n_evals=nb_evals, nb_cross_validation=nb_cross_validation)
-    tpe_results.save_all_results(results_path, experiment_title, dgen.model,
-                                 dgen.train_size, mlp_for_tpe.score(x_test, t_test), noise)
-
-    """
-    Standard GP with EI acquisition function
-    """
-
-    # We do a deep copy of our MLP for the test, initialize a tuner with the standard GP method and set our search space
-    mlp_for_GP = pickle.loads(save)
-    GP_tuner = HPtuner(mlp_for_GP, 'gaussian_process')
-    GP_tuner.set_search_space({'alpha': ContinuousDomain(-8, 0, log_scaled=True),
-                               'learning_rate_init': ContinuousDomain(-8, 0, log_scaled=True),
-                               'batch_size': DiscreteDomain(list(linspace(50, 500, 10, dtype=int)))})
-
-    # We execute the tuning using default parameter for GP
-    # ('GP' as method type, 5 initial points to evaluate before the beginning and 'EI' acquisition)
-    GP_results = GP_tuner.tune(x_train, t_train, n_evals=nb_evals, nb_cross_validation=nb_cross_validation)
-
-    # We save the results
-    GP_results.save_all_results(results_path, experiment_title, dgen.model,
-                                dgen.train_size,  mlp_for_GP.score(x_test, t_test), noise)
-
-    """
-    Standard GP with MPI acquisition function
-    """
-    # We do a deep copy of our MLP for the test, initialize a tuner with the standard GP method and set our search space
-    mlp_for_GP2 = pickle.loads(save)
-    GP_tuner2 = HPtuner(mlp_for_GP2, 'gaussian_process')
-    GP_tuner2.set_search_space({'alpha': ContinuousDomain(-8, 0, log_scaled=True),
-                                'learning_rate_init': ContinuousDomain(-8, 0, log_scaled=True),
-                                'batch_size': DiscreteDomain(list(linspace(50, 500, 10, dtype=int)))})
-
-    # We execute the tuning using default parameter for GP except MPI acquisition
-    # ('GP' as method type, 5 initial points to evaluate before the beginning and 'MPI' acquisition)
-    GP_results2 = GP_tuner2.tune(x_train, t_train, n_evals=nb_evals,
-                                 nb_cross_validation=nb_cross_validation, acquisition_function='MPI')
-
-    # We save the results
-    GP_results2.save_all_results(results_path, experiment_title, dgen.model,
-                                 dgen.train_size, mlp_for_GP2.score(x_test, t_test), noise)
-
-    """
-    Grid search
-    """
-
-    # We do a deep copy of our MLP for the test, initialize a tuner with the grid_search method and set our search space
-    mlp_for_gs = pickle.loads(save)
-    gs_tuner = HPtuner(mlp_for_gs, 'grid_search')
-    gs_tuner.set_search_space({'alpha': DiscreteDomain(list(linspace(10 ** -8, 1, 10, dtype=int))),
-                               'learning_rate_init': DiscreteDomain(list(linspace(10 ** -8, 1, 10, dtype=int))),
-                               'batch_size': DiscreteDomain(list(linspace(50, 500, 10, dtype=int)))})
-
-    # We execute the tuning and save the results
-    gs_results = gs_tuner.tune(x_train, t_train, nb_cross_validation=nb_cross_validation)
-    gs_results.save_all_results(results_path, experiment_title, dgen.model,
-                                dgen.train_size, mlp_for_gs.score(x_test, t_test), noise)
-
-
-if __name__ == '__main__':
-
-    nSpiralExperiment1()
->>>>>>> 093e27e6
